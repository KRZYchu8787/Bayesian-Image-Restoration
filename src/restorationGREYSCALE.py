--- conflicted
+++ resolved
@@ -89,13 +89,9 @@
     :return: float, energy value
     """
     point_part = ((y[i, j] - val) ** 2) / (2 * sigma**2) # log of probability Y|X
-<<<<<<< HEAD
-    neighbour_part = sum(val != x[ni, nj] for ni, nj in eight_neighbors(i, j, x.shape)) # log of prior probability X
-    neighbour_part /= 100
-=======
     neighbour_part = sum(val != x[ni, nj] for ni, nj in (eight_neighbors(i, j, x.shape) if eight_n
                                                          else four_neighbors(i, j, x.shape))) # log of prior probability X
->>>>>>> 5c65dc34
+    neighbour_part /= 100
     return point_part + neighbour_part
 
 def gibbs_sampler_potts(x, y, sigma, beta, eight_n=False):
@@ -234,11 +230,7 @@
     return np.mean(samples, axis=0).astype(np.uint8)
 
 if __name__ == '__main__':
-<<<<<<< HEAD
     path = 'image4.png'  # Replace with your image path
-=======
-    path = 'image.png'  # Replace with your image path
->>>>>>> 5c65dc34
     image = load_grayscale_image(path)
     image_noisy = add_noise(image, sigma=10)
     # image_noisy = add_noise_only_for_every_n_pixels(image, sigma=10, n=2)
@@ -250,11 +242,7 @@
     mms_result_potts = mms_estimate(potts_samples)
 
     denoised_quadratic, quadratic_samples = simulated_annealing_quadratic(
-<<<<<<< HEAD
         image_noisy, n_iter=20, sigma=10, beta_init = 0.5, lam=0.18, alpha=0.08, cooling=1.1)
-=======
-        image_noisy, n_iter=3, sigma=10, beta_init = 0.5, lam=0.11, alpha=0.08, cooling=1.02)
->>>>>>> 5c65dc34
 
     map_result_quadratic = map_estimate(denoised_quadratic)
     mms_result_quadratic = mms_estimate(quadratic_samples)
