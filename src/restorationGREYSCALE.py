import numpy as np
from PIL import Image
import matplotlib.pyplot as plt

def load_grayscale_image(path):
    """
    Load an image from the specified path and convert it to grayscale.

    :param path: str, path to the image file
    :return: numpy.ndarray, grayscale image as a 2D array
    """
    image = Image.open(path)
    if image.mode == 'P':
        image = image.convert('RGBA')
    image = image.convert('L')  # 'L' mode is for (8-bit) grayscale
    return np.array(image)[:64, :64]

def add_noise(img, sigma=10):
    """
    Add Gaussian noise to a grayscale image.

    :param img: numpy.ndarray, input image
    :param sigma: float, standard deviation of the Gaussian noise
    :return: numpy.ndarray, noisy image clipped to [0, 255]
    """
    noisy_image = img + np.random.normal(0, sigma, img.shape)
    return np.clip(np.round(noisy_image), 0, 255).astype(np.uint8)


def add_noise_only_for_every_n_pixels(img, sigma=10, n=4):
    """
    Add Gaussian noise to every n-th pixel in a grayscale image.

    :param img: 2D numpy.ndarray, grayscale image with values in range [0, 255]
    :param sigma: float, standard deviation of the Gaussian noise
    :param n: int, step interval for selecting pixels (e.g., every n-th pixel)
    :return: 2D numpy.ndarray, image with noise added to every n-th pixel
    """
    noisy_image = img.copy().astype(np.float32)

    # Create a mask that selects every n-th pixel in 1D view
    mask = np.zeros_like(noisy_image, dtype=bool)
    mask.flat[::n] = True

    # Generate and apply noise only at selected positions
    noise = np.random.normal(loc=0, scale=sigma, size=noisy_image.shape)
    noisy_image[mask] += noise[mask]

    # Clip values to valid range and convert back to uint8
    noisy_image = np.clip(noisy_image, 0, 255).astype(np.uint8)

    return noisy_image



def four_neighbors(i, j, shape):
    """
    Yield the coordinates of the 4-connected neighbors (up, down, left, right)
    for the pixel at position (i, j).

    :param i: int, row index
    :param j: int, column index
    :param shape: tuple, shape of the image (height, width)
    :yield: tuple (ni, nj), valid neighboring pixel coordinates
    """
    for di, dj in [(-1,0), (1,0), (0,-1), (0,1)]:
        ni, nj = i + di, j + dj
        if 0 <= ni < shape[0] and 0 <= nj < shape[1]:
            yield ni, nj

def eight_neighbors(i, j, shape):
    """
    Yield the coordinates of the 8-connected neighbors (including diagonals)
    for the pixel at position (i, j).

    :param i: int, row index
    :param j: int, column index
    :param shape: tuple, shape of the image (height, width)
    :yield: tuple (ni, nj), valid neighboring pixel coordinates
    """
    for di in [-1, 0, 1]:
        for dj in [-1, 0, 1]:
            if di == 0 and dj == 0:
                continue
            ni, nj = i + di, j + dj
            if 0 <= ni < shape[0] and 0 <= nj < shape[1]:
                yield ni, nj

def potts_local_energy(x, y, i, j, val, sigma, eight_n=False):
    """
    Compute the local energy using the Potts model.

    :param x: numpy.ndarray, current image state
    :param y: numpy.ndarray, noisy observed image
    :param i: int, row index
    :param j: int, column index
    :param val: int, proposed pixel value
    :param sigma: float, noise standard deviation
    :param eight_n: bool, whether to use 8-connected neighbors (default False for 4-connected)
    :return: float, energy value
    """
    point_part = ((y[i, j] - val) ** 2) / (2 * sigma**2) # log of probability Y|X
<<<<<<< HEAD
    neighbour_part = sum(val != x[ni, nj] for ni, nj in eight_neighbors(i, j, x.shape)) # log of prior probability X
    if i ==0 and j ==0:
        print(point_part)
        print(neighbour_part, "n")
=======
    neighbour_part = sum(val != x[ni, nj] for ni, nj in (eight_neighbors(i, j, x.shape) if eight_n
                                                         else four_neighbors(i, j, x.shape))) # log of prior probability X
    neighbour_part /= 100
>>>>>>> fc62a480
    return point_part + neighbour_part

def gibbs_sampler_potts(x, y, sigma, beta, eight_n=False):
    """
    Perform one Gibbs sampling step for the Potts model.

    :param x: numpy.ndarray, current image state
    :param y: numpy.ndarray, noisy image
    :param sigma: float, noise standard deviation
    :param beta: float, inverse temperature parameter
    :param eight_n: bool, whether to use 8-connected neighbors (default False for 4-connected)
    :return: numpy.ndarray, updated image
    """
    for i in range(x.shape[0]):
        for j in range(x.shape[1]):
<<<<<<< HEAD
            vals = np.clip(np.array([x[i, j] - 2, x[i, j] - 1, x[i, j], x[i, j] + 1, x[i, j] + 2]), 0, 255)
            probs = [np.exp(-beta * potts_local_energy(x, y, i, j, v, sigma)) for v in vals]
=======
            vals = np.clip(np.array([x[i, j] - 2, x[i, j], x[i, j] + 2]), 0, 255)
            probs = [np.exp(-beta * potts_local_energy(x, y, i, j, v, sigma, eight_n=eight_n)) for v in vals]
>>>>>>> fc62a480
            probs = np.array(probs)
            probs /= probs.sum()
            print(probs)
            x[i, j] = np.random.choice(vals, p=probs)
    return x

def simulated_annealing_potts(y, n_iter, sigma, beta_init, cooling, eight_n=False):
    """
    Perform simulated annealing with Gibbs sampling (Potts model).

    :param y: numpy.ndarray, noisy image
    :param n_iter: int, number of iterations
    :param sigma: float, noise standard deviation
    :param beta_init: float, initial inverse temperature
    :param cooling: float, cooling factor per iteration
    :param eight_n: bool, whether to use 8-connected neighbors (default False for 4-connected)
    :return: tuple (final image, list of collected samples)
    """
    x = y.copy()
    beta = beta_init
    samples = []
    for t in range(n_iter):
        print(f"Potts iteration {t}")
        x = gibbs_sampler_potts(x, y, sigma, beta, eight_n=eight_n)
        beta *= cooling
        if t >= n_iter // 2:
            samples.append(x.copy())
    return x, samples

def quadratic_local_energy(x, y, i, j, val, sigma, lam, alpha, eight_n=False):
    """
    Compute the local energy using a quadratic prior with edge-preserving regularization.

    :param x: numpy.ndarray, current image state
    :param y: numpy.ndarray, noisy image
    :param i: int, row index
    :param j: int, column index
    :param val: int, proposed pixel value
    :param sigma: float, noise standard deviation
    :param lam: float, regularization weight
    :param alpha: float, truncation threshold to preserve edges
    :param eight_n: bool, whether to use 8-connected neighbors (default False for 4-connected)
    :return: float, energy value
    """
    point_part = ((y[i, j] - val) ** 2) / (2 * sigma**2) # log of probability Y|X
    neighbour_part = 0 # log of prior probability X
    for ni, nj in (eight_neighbors(i, j, x.shape) if eight_n else four_neighbors(i, j, x.shape)):
        diff = lam * abs(int(val) - int(x[ni, nj]))
        neighbour_part += min(max(diff**2, alpha), 3)
    print(point_part, "point")
    print(neighbour_part, "neighbour")
    return point_part + neighbour_part

def gibbs_sampler_quadratic(x, y, sigma, beta, lam, alpha, eight_n=False):
    """
    Perform one Gibbs sampling step using the quadratic model.

    :param x: numpy.ndarray, current image
    :param y: numpy.ndarray, noisy image
    :param sigma: float, noise std deviation
    :param beta: float, inverse temperature
    :param lam: float, regularization weight
    :param alpha: float, edge-preserving threshold
    :param eight_n: bool, whether to use 8-connected neighbors (default False for 4-connected)
    :return: numpy.ndarray, updated image
    """
    for i in range(x.shape[0]):
        for j in range(x.shape[1]):
<<<<<<< HEAD
            vals = np.clip(np.array([x[i, j] - 4, x[i, j] - 3, x[i, j] - 2, x[i, j] - 1, x[i, j], x[i, j] + 1, x[i, j] + 2, x[i, j] + 3, x[i, j] + 4]), 0, 255)
            probs = [np.exp(-beta * quadratic_local_energy(x, y, i, j, v, sigma, lam, alpha)) for v in vals]
=======
            vals = np.clip(np.array([x[i, j] - 2, x[i, j], x[i, j] + 2]), 0, 255)
            probs = [np.exp(-beta * quadratic_local_energy(x, y, i, j, v, sigma, lam, alpha, eight_n=eight_n)) for v in vals]
>>>>>>> fc62a480
            print(probs)
            probs = np.array(probs)
            probs /= probs.sum()
            x[i, j] = np.random.choice(vals, p=probs)
    return x

def simulated_annealing_quadratic(y, n_iter, sigma, beta_init, lam, alpha, cooling, eight_n=False):
    """
    Perform simulated annealing using the quadratic model.

    :param y: numpy.ndarray, noisy grayscale image
    :param n_iter: int, number of iterations
    :param sigma: float, noise standard deviation
    :param beta_init: float, initial inverse temperature
    :param lam: float, regularization weight
    :param alpha: float, edge-preserving threshold
    :param cooling: float, temperature decay per iteration
    :param eight_n: bool, whether to use 8-connected neighbors (default False for 4-connected)
    :return: tuple (final image, list of samples)
    """
    x = y.copy()
    beta = beta_init
    samples = []
    for t in range(n_iter):
        print(f"Quadratic iteration {t}")
        x = gibbs_sampler_quadratic(x, y, sigma, beta, lam, alpha, eight_n=eight_n)
        beta *= cooling
        if t >= n_iter // 2:
            samples.append(x.copy())
    return x, samples

def map_estimate(x):
    """
    Return the last state of the image as the MAP estimate.

    :param x: numpy.ndarray, final image
    :return: numpy.ndarray, MAP estimate
    """
    return x

def mms_estimate(samples):
    """
    Compute the Mean of the collected samples (MMS estimate).

    :param samples: list of numpy.ndarray, samples from annealing
    :return: numpy.ndarray, mean image
    """
    return np.mean(samples, axis=0).astype(np.uint8)

if __name__ == '__main__':
    path = 'iphone.png'  # Replace with your image path
    image = load_grayscale_image(path)
    # image_noisy = add_noise(image, sigma=3)
    image_noisy = add_noise_only_for_every_n_pixels(image, sigma=10, n=4)

    denoised_potts, potts_samples = simulated_annealing_potts(
        image_noisy, n_iter=2, sigma=10, beta_init = 2, cooling=1.2)

    map_result_potts = map_estimate(denoised_potts)
    mms_result_potts = mms_estimate(potts_samples)

    denoised_quadratic, quadratic_samples = simulated_annealing_quadratic(
        image_noisy, n_iter=5, sigma=10, beta_init = 0.5, lam=0.18, alpha=0.08, cooling=1.5)

    map_result_quadratic = map_estimate(denoised_quadratic)
    mms_result_quadratic = mms_estimate(quadratic_samples)

    plt.figure(figsize=(14, 6))
    plt.subplot(1, 6, 1)
    plt.title("Original")
    plt.imshow(image, cmap='gray')
    plt.axis('off')

    plt.subplot(1, 6, 2)
    plt.title("Noisy")
    plt.imshow(image_noisy, cmap='gray')
    plt.axis('off')

    plt.subplot(1, 6, 3)
    plt.title("Potts MAP")
    plt.imshow(map_result_potts, cmap='gray')
    plt.axis('off')

    plt.subplot(1, 6, 4)
    plt.title("Potts MMS")
    plt.imshow(mms_result_potts, cmap='gray')
    plt.axis('off')

    plt.subplot(1, 6, 5)
    plt.title("Quadratic MAP")
    plt.imshow(map_result_quadratic, cmap='gray')
    plt.axis('off')

    plt.subplot(1, 6, 6)
    plt.title("Quadratic MMS")
    plt.imshow(mms_result_quadratic, cmap='gray')
    plt.axis('off')

    plt.tight_layout()
    plt.show()
    <|MERGE_RESOLUTION|>--- conflicted
+++ resolved
@@ -100,16 +100,8 @@
     :return: float, energy value
     """
     point_part = ((y[i, j] - val) ** 2) / (2 * sigma**2) # log of probability Y|X
-<<<<<<< HEAD
-    neighbour_part = sum(val != x[ni, nj] for ni, nj in eight_neighbors(i, j, x.shape)) # log of prior probability X
-    if i ==0 and j ==0:
-        print(point_part)
-        print(neighbour_part, "n")
-=======
     neighbour_part = sum(val != x[ni, nj] for ni, nj in (eight_neighbors(i, j, x.shape) if eight_n
                                                          else four_neighbors(i, j, x.shape))) # log of prior probability X
-    neighbour_part /= 100
->>>>>>> fc62a480
     return point_part + neighbour_part
 
 def gibbs_sampler_potts(x, y, sigma, beta, eight_n=False):
@@ -125,13 +117,8 @@
     """
     for i in range(x.shape[0]):
         for j in range(x.shape[1]):
-<<<<<<< HEAD
             vals = np.clip(np.array([x[i, j] - 2, x[i, j] - 1, x[i, j], x[i, j] + 1, x[i, j] + 2]), 0, 255)
-            probs = [np.exp(-beta * potts_local_energy(x, y, i, j, v, sigma)) for v in vals]
-=======
-            vals = np.clip(np.array([x[i, j] - 2, x[i, j], x[i, j] + 2]), 0, 255)
             probs = [np.exp(-beta * potts_local_energy(x, y, i, j, v, sigma, eight_n=eight_n)) for v in vals]
->>>>>>> fc62a480
             probs = np.array(probs)
             probs /= probs.sum()
             print(probs)
@@ -200,13 +187,8 @@
     """
     for i in range(x.shape[0]):
         for j in range(x.shape[1]):
-<<<<<<< HEAD
             vals = np.clip(np.array([x[i, j] - 4, x[i, j] - 3, x[i, j] - 2, x[i, j] - 1, x[i, j], x[i, j] + 1, x[i, j] + 2, x[i, j] + 3, x[i, j] + 4]), 0, 255)
-            probs = [np.exp(-beta * quadratic_local_energy(x, y, i, j, v, sigma, lam, alpha)) for v in vals]
-=======
-            vals = np.clip(np.array([x[i, j] - 2, x[i, j], x[i, j] + 2]), 0, 255)
             probs = [np.exp(-beta * quadratic_local_energy(x, y, i, j, v, sigma, lam, alpha, eight_n=eight_n)) for v in vals]
->>>>>>> fc62a480
             print(probs)
             probs = np.array(probs)
             probs /= probs.sum()
