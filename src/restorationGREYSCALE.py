--- conflicted
+++ resolved
@@ -25,7 +25,6 @@
     """
     noisy_image = img + np.random.normal(0, sigma, img.shape)
     return np.clip(np.round(noisy_image), 0, 255).astype(np.uint8)
-
 
 def add_noise_only_for_every_n_pixels(img, sigma=10, n=4):
     """
@@ -239,19 +238,19 @@
     return np.mean(samples, axis=0).astype(np.uint8)
 
 if __name__ == '__main__':
-    path = 'iphone.png'  # Replace with your image path
+    path = 'image4.png'  # Replace with your image path
     image = load_grayscale_image(path)
-    # image_noisy = add_noise(image, sigma=3)
-    image_noisy = add_noise_only_for_every_n_pixels(image, sigma=10, n=4)
+    image_noisy = add_noise(image, sigma=10)
+    # image_noisy = add_noise_only_for_every_n_pixels(image, sigma=10, n=2)
 
     denoised_potts, potts_samples = simulated_annealing_potts(
-        image_noisy, n_iter=2, sigma=10, beta_init = 2, cooling=1.2)
+        image_noisy, n_iter=100, sigma=10, beta_init = 0.5, cooling=1.04)
 
     map_result_potts = map_estimate(denoised_potts)
     mms_result_potts = mms_estimate(potts_samples)
 
     denoised_quadratic, quadratic_samples = simulated_annealing_quadratic(
-        image_noisy, n_iter=5, sigma=10, beta_init = 0.5, lam=0.18, alpha=0.08, cooling=1.5)
+        image_noisy, n_iter=20, sigma=10, beta_init = 0.5, lam=0.18, alpha=0.08, cooling=1.1)
 
     map_result_quadratic = map_estimate(denoised_quadratic)
     mms_result_quadratic = mms_estimate(quadratic_samples)
@@ -289,9 +288,7 @@
 
     plt.tight_layout()
     plt.show()
-<<<<<<< HEAD
-    
-    print("Fef")
+
     # print mse between noisy and potts map nad mms
     mse_potts_map = np.mean((image - map_result_potts) ** 2)
     mse_potts_mms = np.mean((image - mms_result_potts) ** 2)
@@ -301,7 +298,4 @@
           f"MSE Potts MMS: {mse_potts_mms:.2f}",
           f"MSE Quadratic MAP: {mse_quadratic_map:.2f}",
           f"MSE Quadratic MMS: {mse_quadratic_mms:.2f}")
-    print("Done")
-=======
-    
->>>>>>> 53c5c40f
+    print("Done")