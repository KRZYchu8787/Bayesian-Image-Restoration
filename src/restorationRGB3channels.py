--- conflicted
+++ resolved
@@ -256,15 +256,6 @@
     n_iters=23
     # simulated annealing for each channel
     #R_denoised_potts, R_potts_samples = simulated_annealing_with_samples(R_noisy, n_iter=1, sigma=10, beta_init=1.0, cooling=0.97)
-<<<<<<< HEAD
-    R_denoised_quadratic, R_quadratic_samples = simulated_annealing_quadratic(R_noisy, n_iter=2, beta_init=1.0, sigma=10, lam=0.3, alpha=0.18, cooling=1.2)
-
-    #G_denoised_potts, G_potts_samples = simulated_annealing_with_samples(G_noisy, n_iter=1, sigma=10, beta_init=1.0, cooling=0.97)
-    G_denoised_quadratic, G_quadratic_samples = simulated_annealing_quadratic(G_noisy, n_iter=1, beta_init=1.0, sigma=10, lam=0.3, alpha=0.18, cooling=1.2)
-
-    #B_denoised_potts, B_potts_samples = simulated_annealing_with_samples(B_noisy, n_iter=1, sigma=10, beta_init=1.0, cooling=0.97)
-    B_denoised_quadratic, B_quadratic_samples = simulated_annealing_quadratic(B_noisy, n_iter=1, beta_init=1.0, sigma=10, lam=0.3, alpha=0.18, cooling=1.2)
-=======
     R_denoised_quadratic, R_quadratic_samples = simulated_annealing_quadratic(R_noisy, n_iter=n_iters, beta_init=1.0, sigma=10, lam=0.3, alpha=0.18, cooling=1.2)
 
     #G_denoised_potts, G_potts_samples = simulated_annealing_with_samples(G_noisy, n_iter=1, sigma=10, beta_init=1.0, cooling=0.97)
@@ -272,7 +263,6 @@
 
     #B_denoised_potts, B_potts_samples = simulated_annealing_with_samples(B_noisy, n_iter=1, sigma=10, beta_init=1.0, cooling=0.97)
     B_denoised_quadratic, B_quadratic_samples = simulated_annealing_quadratic(B_noisy, n_iter=n_iters, beta_init=1.0, sigma=10, lam=0.3, alpha=0.18, cooling=1.2)
->>>>>>> 198f571e
 
     # # MAP and MMS estimates for each channel for Potts
     # R_map_result_potts = map_estimate(R_denoised_potts)
